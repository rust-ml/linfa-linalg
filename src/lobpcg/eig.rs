//! Truncated eigenvalue decomposition
//!
use super::random;
use crate::{
    eigh::{EigSort, Eigh},
    lobpcg::{lobpcg, Lobpcg, LobpcgResult},
    Order, Result,
};

use ndarray::prelude::*;
use ndarray::{stack, NdFloat};
use num_traits::NumCast;
use rand::Rng;
use std::iter::Sum;

#[derive(Debug, Clone)]
/// Truncated eigenproblem solver
///
/// This struct wraps the LOBPCG algorithm and provides convenient builder-pattern access to
/// parameter like maximal iteration, precision and constraint matrix. Furthermore it allows
/// conversion into a iterative solver where each iteration step yields a new eigenvalue/vector
/// pair.
///
/// # Example
///
/// ```rust
/// use ndarray::{arr1, Array2};
<<<<<<< HEAD
/// use ndarray_linalg_rs::{Order, lobpcg::TruncatedEig};
=======
/// use linfa_linalg::{Order, lobpcg::TruncatedEig};
>>>>>>> ac9ba2b7
/// use rand::SeedableRng;
/// use rand_xoshiro::Xoshiro256Plus;
///
/// let diag = arr1(&[1., 2., 3., 4., 5.]);
/// let a = Array2::from_diag(&diag);
///
/// let mut eig = TruncatedEig::new_with_rng(a, Order::Largest, Xoshiro256Plus::seed_from_u64(42))
///    .precision(1e-5)
///    .maxiter(500);
///
/// let res = eig.decompose(3);
/// ```
pub struct TruncatedEig<A: NdFloat, R: Rng> {
    order: Order,
    problem: Array2<A>,
    pub constraints: Option<Array2<A>>,
    preconditioner: Option<Array2<A>>,
    precision: f32,
    maxiter: usize,
    rng: R,
}

impl<A: NdFloat + Sum, R: Rng> TruncatedEig<A, R> {
    /// Create a new truncated eigenproblem solver
    ///
    /// # Properties
    /// * `problem`: problem matrix
    /// * `order`: ordering of the eigenvalues with [Order](crate::Order)
    /// * `rng`: random number generator
    pub fn new_with_rng(problem: Array2<A>, order: Order, rng: R) -> TruncatedEig<A, R> {
        TruncatedEig {
            precision: 1e-5,
            maxiter: problem.len_of(Axis(0)) * 2,
            preconditioner: None,
            constraints: None,
            order,
            problem,
            rng,
        }
    }
}

impl<A: NdFloat + Sum, R: Rng> TruncatedEig<A, R> {
    /// Set desired precision
    ///
    /// This argument specifies the desired precision, which is passed to the LOBPCG solver. It
    /// controls at which point the opimization of each eigenvalue is stopped. The precision is
    /// global and applied to all eigenvalues with respect to their L2 norm.
    ///
    /// If the precision can't be reached and the maximum number of iteration is reached, then an
    /// error is returned in [LobpcgResult](crate::lobpcg::LobpcgResult).
    pub fn precision(mut self, precision: f32) -> Self {
        self.precision = precision;

        self
    }

    /// Set the maximal number of iterations
    ///
    /// The LOBPCG is an iterative approach to eigenproblems and stops when this maximum
    /// number of iterations are reached.
    pub fn maxiter(mut self, maxiter: usize) -> Self {
        self.maxiter = maxiter;

        self
    }

    /// Construct a solution, which is orthogonal to this
    ///
    /// If a number of eigenvectors are already known, then this function can be used to construct
    /// a orthogonal subspace. Also used with an iterative approach.
    pub fn orthogonal_to(mut self, constraints: Array2<A>) -> Self {
        self.constraints = Some(constraints);

        self
    }

    /// Apply a preconditioner
    ///
    /// A preconditioning matrix can speed up the solving process by improving the spectral
    /// distribution of the eigenvalues. It requires prior knowledge of the problem.
    pub fn precondition_with(mut self, preconditioner: Array2<A>) -> Self {
        self.preconditioner = Some(preconditioner);

        self
    }

    /// Calculate the eigenvalue decomposition
    ///
    /// # Parameters
    ///
    ///  * `num`: number of eigenvalues ordered by magnitude
    ///
    /// # Example
    ///
    /// ```rust
    /// use ndarray::{arr1, Array2};
<<<<<<< HEAD
    /// use ndarray_linalg_rs::{Order, lobpcg::TruncatedEig};
=======
    /// use linfa_linalg::{Order, lobpcg::TruncatedEig};
>>>>>>> ac9ba2b7
    /// use rand::SeedableRng;
    /// use rand_xoshiro::Xoshiro256Plus;
    ///
    /// let diag = arr1(&[1., 2., 3., 4., 5.]);
    /// let a = Array2::from_diag(&diag);
    ///
    /// let mut eig = TruncatedEig::new_with_rng(a, Order::Largest, Xoshiro256Plus::seed_from_u64(42))
    ///    .precision(1e-5)
    ///    .maxiter(500);
    ///
    /// let res = eig.decompose(3);
    /// ```
    pub fn decompose(&mut self, num: usize) -> LobpcgResult<A> {
        if num == 0 {
            // return empty solution if requested eigenvalue number is zero
            return Ok(Lobpcg {
                eigvals: Array1::zeros(0),
                eigvecs: Array2::zeros((0, 0)),
                rnorm: Vec::new(),
            });
        }

        let x: Array2<f64> = random((self.problem.len_of(Axis(0)), num), &mut self.rng);
        let x = x.mapv(|x| NumCast::from(x).unwrap());

        // use dense eigenproblem solver if more than 1/5 eigenvalues requested
        if num * 5 > self.problem.nrows() {
            let (eigvals, eigvecs) = self
                .problem
                .eigh()
                .map_err(|e| (e, None))?
                .sort_eig(self.order);

            let (eigvals, eigvecs) = (
                eigvals.slice_move(s![..num]),
                eigvecs.slice_move(s![.., ..num]),
            );

            return Ok(Lobpcg {
                eigvals,
                eigvecs,
                rnorm: Vec::new(),
            });
        }

        if let Some(ref preconditioner) = self.preconditioner {
            lobpcg(
                |y| self.problem.dot(&y),
                x,
                |mut y| y.assign(&preconditioner.dot(&y)),
                self.constraints.as_ref().map(|x| x.view()),
                self.precision,
                self.maxiter,
                self.order,
            )
        } else {
            lobpcg(
                |y| self.problem.dot(&y),
                x,
                |_| {},
                self.constraints.as_ref().map(|x| x.view()),
                self.precision,
                self.maxiter,
                self.order,
            )
        }
    }
}

impl<A: NdFloat + Sum, R: Rng> IntoIterator for TruncatedEig<A, R> {
    type Item = (Array1<A>, Array2<A>);
    type IntoIter = TruncatedEigIterator<A, R>;

    fn into_iter(self) -> TruncatedEigIterator<A, R> {
        TruncatedEigIterator {
            step_size: 1,
            remaining: self.problem.len_of(Axis(0)),
            eig: self,
        }
    }
}

impl<A: NdFloat + Sum, R: Rng> TruncatedEig<A, R> {
    pub fn into_iter_step_size(self, step_size: usize) -> Result<TruncatedEigIterator<A, R>> {
        TruncatedEigIterator::new(self, step_size)
    }
}

/// Truncated eigenproblem iterator
///
/// This wraps a truncated eigenproblem and provides an iterator where each step yields a new
/// eigenvalue/vector pair. Useful for generating pairs until a certain condition is met.
///
/// # Example
///
/// ```rust
/// use ndarray::{arr1, Array2};
<<<<<<< HEAD
/// use ndarray_linalg_rs::{Order, lobpcg::TruncatedEig};
=======
/// use linfa_linalg::{Order, lobpcg::TruncatedEig};
>>>>>>> ac9ba2b7
/// use rand::SeedableRng;
/// use rand_xoshiro::Xoshiro256Plus;
///
/// let diag = arr1(&[1., 2., 3., 4., 5.]);
/// let a = Array2::from_diag(&diag);
///
/// let teig = TruncatedEig::new_with_rng(a, Order::Largest, Xoshiro256Plus::seed_from_u64(42))
///     .precision(1e-5)
///     .maxiter(500);
///
/// // solve eigenproblem until eigenvalues get smaller than 0.5
/// let res = teig.into_iter()
///     .take_while(|x| x.0[0] > 0.5)
///     .flat_map(|x| x.0.to_vec())
///     .collect::<Vec<_>>();
/// ```
pub struct TruncatedEigIterator<A: NdFloat, R: Rng> {
    step_size: usize,
    remaining: usize,
    eig: TruncatedEig<A, R>,
}

impl<A: NdFloat + Sum, R: Rng> TruncatedEigIterator<A, R> {
    pub fn new(obj: TruncatedEig<A, R>, step_size: usize) -> Result<TruncatedEigIterator<A, R>> {
        if step_size < 1 {
            panic!("Step size should be larger than zero");
        }

        Ok(TruncatedEigIterator {
            remaining: obj.problem.len_of(Axis(0)),
            eig: obj,
            step_size,
        })
    }
}

impl<A: NdFloat + Sum, R: Rng> Iterator for TruncatedEigIterator<A, R> {
    type Item = (Array1<A>, Array2<A>);

    fn next(&mut self) -> Option<Self::Item> {
        if self.remaining == 0 {
            return None;
        }

        let step_size = usize::min(self.step_size, self.remaining);
        let res = self.eig.decompose(step_size);

        match res {
            Ok(Lobpcg {
                eigvals,
                eigvecs,
                rnorm,
            })
            | Err((
                _,
                Some(Lobpcg {
                    eigvals,
                    eigvecs,
                    rnorm,
                }),
            )) => {
                // abort if any eigenproblem did not converge
                for r_norm in rnorm {
                    if r_norm > NumCast::from(0.1).unwrap() {
                        return None;
                    }
                }

                // add the new eigenvector to the internal constrain matrix
                let new_constraints = if let Some(ref constraints) = self.eig.constraints {
                    let eigvecs_arr: Vec<_> = constraints
                        .columns()
                        .into_iter()
                        .chain(eigvecs.columns().into_iter())
                        .collect();

                    stack(Axis(1), &eigvecs_arr).unwrap()
                } else {
                    eigvecs.clone()
                };

                self.eig.constraints = Some(new_constraints);
                self.remaining -= step_size;

                Some((eigvals, eigvecs))
            }
            Err((_, _)) => None,
        }
    }
}

#[cfg(test)]
mod tests {
    use super::Order;
    use super::TruncatedEig;
    use ndarray::{arr1, Array2};
    use rand::SeedableRng;
    use rand_xoshiro::Xoshiro256Plus;

    #[test]
    fn test_truncated_eig() {
        let diag = arr1(&[
            1., 2., 3., 4., 5., 6., 7., 8., 9., 10., 11., 12., 13., 14., 15., 16., 17., 18., 19.,
            20.,
        ]);
        let a = Array2::from_diag(&diag);

        let teig = TruncatedEig::new_with_rng(a, Order::Largest, Xoshiro256Plus::seed_from_u64(42))
            .precision(1e-5)
            .maxiter(500);

        let res = teig.into_iter().take(3).flat_map(|x| x.0.to_vec());
        let ground_truth = vec![20., 19., 18.];

        assert!(
            ground_truth
                .into_iter()
                .zip(res)
                .map(|(x, y)| (x - y) * (x - y))
                .sum::<f64>()
                < 0.01
        );
    }
}<|MERGE_RESOLUTION|>--- conflicted
+++ resolved
@@ -25,11 +25,7 @@
 ///
 /// ```rust
 /// use ndarray::{arr1, Array2};
-<<<<<<< HEAD
-/// use ndarray_linalg_rs::{Order, lobpcg::TruncatedEig};
-=======
 /// use linfa_linalg::{Order, lobpcg::TruncatedEig};
->>>>>>> ac9ba2b7
 /// use rand::SeedableRng;
 /// use rand_xoshiro::Xoshiro256Plus;
 ///
@@ -127,11 +123,7 @@
     ///
     /// ```rust
     /// use ndarray::{arr1, Array2};
-<<<<<<< HEAD
-    /// use ndarray_linalg_rs::{Order, lobpcg::TruncatedEig};
-=======
     /// use linfa_linalg::{Order, lobpcg::TruncatedEig};
->>>>>>> ac9ba2b7
     /// use rand::SeedableRng;
     /// use rand_xoshiro::Xoshiro256Plus;
     ///
@@ -229,11 +221,7 @@
 ///
 /// ```rust
 /// use ndarray::{arr1, Array2};
-<<<<<<< HEAD
-/// use ndarray_linalg_rs::{Order, lobpcg::TruncatedEig};
-=======
 /// use linfa_linalg::{Order, lobpcg::TruncatedEig};
->>>>>>> ac9ba2b7
 /// use rand::SeedableRng;
 /// use rand_xoshiro::Xoshiro256Plus;
 ///
